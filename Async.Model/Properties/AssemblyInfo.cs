﻿using System.Reflection;

[assembly: AssemblyTitle("Async.Model")]
<<<<<<< HEAD
[assembly: AssemblyDescription("Building blocks for asynchronous domain models.")]
[assembly: NeutralResourcesLanguage("en")]

// Setting ComVisible to false makes the types in this assembly not visible 
// to COM components.  If you need to access a type in this assembly from 
// COM, set the ComVisible attribute to true on that type.
[assembly: ComVisible(false)]

// Version information for an assembly consists of the following four values:
//
//      Major Version
//      Minor Version 
//      Build Number
//      Revision
//
// You can specify all the values or you can default the Build and Revision Numbers 
// by using the '*' as shown below:
// [assembly: AssemblyVersion("1.0.*")]
[assembly: AssemblyVersion("1.0.0.8")]

// This is needed for specifying NuGet package version since AssemblyVersion does
// not support semantic versioning.
[assembly: AssemblyInformationalVersion("1.0.0-beta8")]
=======
[assembly: AssemblyDescription("Building blocks for asynchronous domain models.")]
>>>>>>> 52115f65
<|MERGE_RESOLUTION|>--- conflicted
+++ resolved
@@ -1,30 +1,4 @@
 ﻿using System.Reflection;
 
 [assembly: AssemblyTitle("Async.Model")]
-<<<<<<< HEAD
-[assembly: AssemblyDescription("Building blocks for asynchronous domain models.")]
-[assembly: NeutralResourcesLanguage("en")]
-
-// Setting ComVisible to false makes the types in this assembly not visible 
-// to COM components.  If you need to access a type in this assembly from 
-// COM, set the ComVisible attribute to true on that type.
-[assembly: ComVisible(false)]
-
-// Version information for an assembly consists of the following four values:
-//
-//      Major Version
-//      Minor Version 
-//      Build Number
-//      Revision
-//
-// You can specify all the values or you can default the Build and Revision Numbers 
-// by using the '*' as shown below:
-// [assembly: AssemblyVersion("1.0.*")]
-[assembly: AssemblyVersion("1.0.0.8")]
-
-// This is needed for specifying NuGet package version since AssemblyVersion does
-// not support semantic versioning.
-[assembly: AssemblyInformationalVersion("1.0.0-beta8")]
-=======
-[assembly: AssemblyDescription("Building blocks for asynchronous domain models.")]
->>>>>>> 52115f65
+[assembly: AssemblyDescription("Building blocks for asynchronous domain models.")]